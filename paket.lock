--- conflicted
+++ resolved
@@ -1,7 +1,6 @@
 NUGET
   remote: https://nuget.org/api/v2
   specs:
-<<<<<<< HEAD
     FAKE (3.14.10)
     FsCheck (2.0.0)
       FSharp.Core (>= 3.1.2.1)
@@ -9,15 +8,6 @@
     FsPickler (1.0.11)
     FsPickler.Json (1.0.11)
       FsPickler (1.0.11)
-=======
-    FAKE (3.14.9)
-    FsCheck (2.0.0)
-      FSharp.Core (>= 3.1.2.1)
-    FSharp.Core (3.1.2.1)
-    FsPickler (1.0.10)
-    FsPickler.Json (1.0.10)
-      FsPickler (1.0.10)
->>>>>>> 7165e301
       Newtonsoft.Json (>= 6.0.5)
     FsUnit (1.3.0.1)
       NUnit (>= 2.6.3)
