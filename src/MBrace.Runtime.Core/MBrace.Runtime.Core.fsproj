--- conflicted
+++ resolved
@@ -61,13 +61,8 @@
     <Compile Include="Utils\Reflection.fs" />
     <Compile Include="Utils\TypePrinter.fs" />
     <Compile Include="Utils\RecordPrinter.fs" />
-<<<<<<< HEAD
-    <Compile Include="Vagrant.fs" />
-    <Compile Include="Serialization.fs" />
-=======
     <Compile Include="Serialization.fs" />
     <Compile Include="Vagrant.fs" />
->>>>>>> f38416a4
     <Compile Include="Store\FileSystemStore.fs" />
     <Compile Include="Compiler\Types.fs" />
     <Compile Include="Compiler\CloudUtils.fs" />
